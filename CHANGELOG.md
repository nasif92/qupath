--- conflicted
+++ resolved
@@ -1,9 +1,5 @@
-<<<<<<< HEAD
 ## Version 0.3.0-SNAPSHOT
 *In progress*
-=======
-## Version 0.2.3
->>>>>>> 43aad4ec
 
 ### Dependency updates*
 * Java Topology suite 1.17.0
@@ -11,6 +7,9 @@
 * ImageJ 1.53c
 * picocli 4.5.0
 * Groovy 3.0.5
+
+
+## Version 0.2.3
 
 List of bugs fixed:
 * Maximum memory setting is sometimes ignored (https://github.com/qupath/qupath/issues/582)
