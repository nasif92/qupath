--- conflicted
+++ resolved
@@ -153,12 +153,9 @@
 			spinnerZ.getValueFactory().setValue((Integer) n);
 		});
 		spinnerZ.setPrefWidth(70);
-<<<<<<< HEAD
-=======
 		spinnerZ.setEditable(true);
 		FXUtils.resetSpinnerNullToPrevious(spinnerZ);
 
->>>>>>> 994f4c97
 		spinnerZHBox.setAlignment(Pos.CENTER_RIGHT);
 		spinnerZHBox.setVisible(false);
 
@@ -173,12 +170,8 @@
 
 		spinnerTHBox.setAlignment(Pos.CENTER_RIGHT);
 		spinnerTHBox.setVisible(false);
-<<<<<<< HEAD
-
-=======
 		spinnerT.setEditable(true);
 		FXUtils.resetSpinnerNullToPrevious(spinnerT);
->>>>>>> 994f4c97
 		
 		// Set spinners' position so they make space for command bar (only if needed!)
 		var commandBarDisplay = CommandFinderTools.commandBarDisplayProperty().getValue();
